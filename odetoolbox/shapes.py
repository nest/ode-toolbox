--- conflicted
+++ resolved
@@ -29,11 +29,7 @@
 import sympy
 import sympy.parsing.sympy_parser
 
-<<<<<<< HEAD
-from sympy.core.expr import Expr as SympyExpr   # works for both sympy 1.4 and 1.8
-=======
 from sympy.core.expr import Expr as SympyExpr
->>>>>>> 429f593d
 
 from .config import Config
 from .sympy_helpers import _check_numerical_issue, _check_forbidden_name, _custom_simplify_expr, _is_constant_term, _is_sympy_type, _is_zero
