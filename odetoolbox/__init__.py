#
# __init__.py
#
# This file is part of the NEST ODE toolbox.
#
# Copyright (C) 2017 The NEST Initiative
#
# The NEST ODE toolbox is free software: you can redistribute it
# and/or modify it under the terms of the GNU General Public License
# as published by the Free Software Foundation, either version 2 of
# the License, or (at your option) any later version.
#
# The NEST ODE toolbox is distributed in the hope that it will be
# useful, but WITHOUT ANY WARRANTY; without even the implied warranty
# of MERCHANTABILITY or FITNESS FOR A PARTICULAR PURPOSE.  See the GNU
# General Public License for more details.
#
# You should have received a copy of the GNU General Public License
# along with NEST.  If not, see <http://www.gnu.org/licenses/>.
#
from typing import Any, Dict, Iterable, List, Optional, Tuple, Union

import json
import logging
import sys
<<<<<<< HEAD
=======

>>>>>>> da4fe078
import sympy
from sympy.core.expr import Expr as SympyExpr   # works for both sympy 1.4 and 1.8

from .config import Config
from .sympy_helpers import SympyPrinter, _is_zero
from .system_of_shapes import SystemOfShapes
from .shapes import MalformedInputException, Shape


try:
    import pygsl.odeiv as odeiv
    PYGSL_AVAILABLE = True
except ImportError as ie:
    logging.warn("PyGSL is not available. The stiffness test will be skipped.")
    logging.warn("Error when importing: " + str(ie))
    PYGSL_AVAILABLE = False

if PYGSL_AVAILABLE:
    from .stiffness import StiffnessTester

try:
    import graphviz
    PLOT_DEPENDENCY_GRAPH = True
except ImportError:
    PLOT_DEPENDENCY_GRAPH = False

if PLOT_DEPENDENCY_GRAPH:
    from .dependency_graph_plotter import DependencyGraphPlotter

sympy.Basic.__str__ = lambda self: SympyPrinter().doprint(self)


def _dependency_analysis(shape_sys, shapes, differential_order_symbol, parameters=None):
    r"""
    Perform dependency analysis and plot dependency graph.
    """
    logging.info("Dependency analysis...")
    dependency_edges = shape_sys.get_dependency_edges()
    node_is_lin = shape_sys.get_lin_cc_symbols(dependency_edges, differential_order_symbol=differential_order_symbol, parameters=parameters)
    if PLOT_DEPENDENCY_GRAPH:
        DependencyGraphPlotter.plot_graph(shapes, dependency_edges, node_is_lin, fn="/tmp/ode_dependency_graph_before.dot")
    node_is_lin = shape_sys.propagate_lin_cc_judgements(node_is_lin, dependency_edges)
    if PLOT_DEPENDENCY_GRAPH:
        DependencyGraphPlotter.plot_graph(shapes, dependency_edges, node_is_lin, fn="/tmp/ode_dependency_graph.dot")
    return dependency_edges, node_is_lin


def _read_global_config(indict):
    r"""
    Process global configuration options.
    """
    logging.info("Processing global options...")
    if "options" in indict.keys():
        for key, value in indict["options"].items():
            assert key in Config.config.keys(), "Unknown key specified in global options dictionary: \"" + str(key) + "\""
            Config.config[key] = value

def _from_json_to_shapes(indict, parameters=None) -> List[Shape]:
    r"""
    Process the input, construct Shape instances.

    :param indict: ODE-toolbox input dictionary.
    """

    logging.info("Processing input shapes...")
    shapes = []
    # first run for grabbing all the variable names. Coefficients might be incorrect.
    all_variable_symbols = []
    all_parameter_symbols = set()
    all_variable_symbols_ = set()
    for shape_json in indict["dynamics"]:
        shape = Shape.from_json(shape_json, time_symbol=Config.input_time_symbol, differential_order_symbol=Config.differential_order_symbol, parameters=parameters)
        all_variable_symbols.extend(shape.get_state_variables())
        all_variable_symbols_.update(shape.get_state_variables(derivative_symbol=Config.differential_order_symbol))
        all_parameter_symbols.update(set(shape.reconstitute_expr().free_symbols))
    all_parameter_symbols -= all_variable_symbols_
    del all_variable_symbols_
    logging.info("All known variables: " + str(all_variable_symbols) + ", all parameters used in ODEs: " + str(all_parameter_symbols))

    for param in all_parameter_symbols:
        if parameters is None:
            parameters = dict()

        assert isinstance(param, SympyExpr)
        if not param in parameters.keys():
            # this parameter was used in an ODE, but not explicitly numerically specified
            logging.info("No numerical value specified for parameter \"" + str(param) + "\"")    # INFO level because this is OK!
            parameters[param] = None

    # second run with the now-known list of variable symbols
    for shape_json in indict["dynamics"]:
        shape = Shape.from_json(shape_json, all_variable_symbols=all_variable_symbols, time_symbol=Config.input_time_symbol, parameters=parameters, _debug=True)
        shapes.append(shape)

    return shapes, parameters


def _find_variable_definition(indict, name: str, order: int) -> Optional[str]:
    r"""Find the definition (as a string in the input dictionary) of variable named ``name`` with order ``order``, and return it as a string. Return None if a definition by that name and order could not be found."""
    for dyn in indict["dynamics"]:
        if "expression" in dyn.keys():
            exprs = [dyn["expression"]]
        elif "expressions" in dyn.keys():
            exprs = dyn["expressions"]

        for expr in exprs:
            name_, order_, rhs = Shape._parse_defining_expression(expr)
            if name_ == name and order_ == order:
                return rhs

    return None


def _get_all_first_order_variables(indict) -> Iterable[str]:
    r"""Return a list of variable names, containing those variables that were defined as a first-order ordinary differential equation in the input."""
    variable_names = []

    for dyn in indict["dynamics"]:
        if "expression" in dyn.keys():
            exprs = [dyn["expression"]]
        elif "expressions" in dyn.keys():
            exprs = dyn["expressions"]

        for expr in exprs:
            name, order, rhs = Shape._parse_defining_expression(expr)
            if order == 1:
                variable_names.append(name)

    return variable_names


<<<<<<< HEAD
def _analysis(indict, disable_stiffness_check: bool=False, disable_analytic_solver: bool=False, preserve_expressions: Union[bool, Iterable[str]]=False, log_level: Union[str, int]=logging.WARNING) -> Tuple[List[Dict], SystemOfShapes, List[Shape]]:
=======
def _analysis(indict, disable_stiffness_check: bool = False, disable_analytic_solver: bool = False, preserve_expressions: Union[bool, Iterable[str]] = False, simplify_expression: str = "sympy.simplify(expr)", log_level: Union[str, int] = logging.WARNING) -> Tuple[List[Dict], SystemOfShapes, List[Shape]]:
>>>>>>> da4fe078
    r"""
    Like analysis(), but additionally returns ``shape_sys`` and ``shapes``.

    For internal use only!
    """

    # import sys;sys.setrecursionlimit(max(sys.getrecursionlimit(), 10000))

    _init_logging(log_level)

    logging.info("Analysing input:")
    logging.info(json.dumps(indict, indent=4, sort_keys=True))

    if "dynamics" not in indict:
        logging.info("Warning: empty input (no dynamical equations found); returning empty output")
        return [], SystemOfShapes.from_shapes([]), []

    _read_global_config(indict)

    # copy parameters from the input and make sure keys are of type sympy.Symbol
    parameters = None
    if "parameters" in indict.keys():
        parameters = {}
        for k, v in indict["parameters"].items():
            if type(k) is str:
                parameters[sympy.Symbol(k)] = v
            else:
                assert type(k) is sympy.Symbol
                parameters[k] = v

    #
    #   create Shapes and SystemOfShapes
    #

    shapes, parameters = _from_json_to_shapes(indict, parameters=parameters)

    for shape in shapes:
        if not shape.is_homogeneous() and shape.order > 1:
            logging.error("For symbol " + str(shape.symbol) + ": higher-order inhomogeneous ODEs are not supported")
            sys.exit(1)

    shape_sys = SystemOfShapes.from_shapes(shapes, parameters=parameters)
    dependency_edges, node_is_lin = _dependency_analysis(shape_sys, shapes, differential_order_symbol=Config.differential_order_symbol, parameters=parameters)


    #
    #   generate analytical solutions (propagators) where possible
    #

    solvers_json = []
    analytic_solver_json = None
    if disable_analytic_solver:
        analytic_syms = []
    else:
        analytic_syms = [node_sym for node_sym, _node_is_lin in node_is_lin.items() if _node_is_lin]

    # remove inhomogeneous and order > 1 shapes from ``analytic_syms``
    for i in range(shape_sys.A_.shape[0]):
        if not _is_zero(shape_sys.b_[i]) and shape_sys.shape_order_from_system_matrix(i) > 1:
            analytic_syms = [sym for sym in analytic_syms if not sym in shape_sys.get_connected_symbols(i)]

    if analytic_syms:
        logging.info("Generating propagators for the following symbols: " + ", ".join([str(k) for k in analytic_syms]))
        sub_sys = shape_sys.get_sub_system(analytic_syms)
        analytic_solver_json = sub_sys.generate_propagator_solver(output_timestep_symbol=Config.output_timestep_symbol)
        analytic_solver_json["solver"] = "analytical"
        solvers_json.append(analytic_solver_json)


    #
    #   generate numerical solvers for the remainder
    #

    if len(analytic_syms) < len(shape_sys.x_):
        numeric_syms = list(set(shape_sys.x_) - set(analytic_syms))
        logging.info("Generating numerical solver for the following symbols: " + ", ".join([str(sym) for sym in numeric_syms]))
        sub_sys = shape_sys.get_sub_system(numeric_syms)
        solver_json = sub_sys.generate_numeric_solver(state_variables=shape_sys.x_)
        solver_json["solver"] = "numeric"   # will be appended to if stiffness testing is used
        if not disable_stiffness_check:
            if not PYGSL_AVAILABLE:
                raise Exception("Stiffness test requested, but PyGSL not available")

            logging.info("Performing stiffness test...")
            kwargs = {}   # type: Dict[str, Any]
            if "options" in indict.keys() and "random_seed" in indict["options"].keys():
                random_seed = int(indict["options"]["random_seed"])
                assert random_seed >= 0, "Random seed needs to be a non-negative integer"
                kwargs["random_seed"] = random_seed
            if "parameters" in indict.keys():
                kwargs["parameters"] = indict["parameters"]
            if "stimuli" in indict.keys():
                kwargs["stimuli"] = indict["stimuli"]
            for key in ["sim_time", "max_step_size", "integration_accuracy_abs", "integration_accuracy_rel"]:
                if "options" in indict.keys() and key in Config.keys():
                    kwargs[key] = float(Config[key])
            if not analytic_solver_json is None:
                kwargs["analytic_solver_dict"] = analytic_solver_json
            tester = StiffnessTester(sub_sys, shapes, **kwargs)
            solver_type = tester.check_stiffness()
            if not solver_type is None:
                solver_json["solver"] += "-" + solver_type
                logging.info(solver_type + " scheme")

        solvers_json.append(solver_json)


    #
    #   copy the initial values from the input to the output for convenience; convert to numeric values
    #

    for solver_json in solvers_json:
        solver_json["initial_values"] = {}
        for shape in shapes:
            all_shape_symbols = [str(sympy.Symbol(str(shape.symbol) + options_dict["differential_order_symbol"] * i)) for i in range(shape.order)]
            for sym in all_shape_symbols:
                if sym in solver_json["state_variables"]:
                    solver_json["initial_values"][sym] = str(shape.get_initial_value(sym.replace(options_dict["differential_order_symbol"], "'")))


    #
    #   copy the parameter values from the input to the output for convenience; convert into numeric values
    #

    if "parameters" in indict.keys():
        for solver_json in solvers_json:
            solver_json["parameters"] = {}
            for param_name, param_expr in indict["parameters"].items():
                # only make parameters appear in a solver if they are actually used there
                symbol_appears_in_any_expr = False
                if "update_expressions" in solver_json.keys():
                    for sym, expr in solver_json["update_expressions"].items():
                        if param_name in [str(sym) for sym in list(expr.atoms())]:
                            symbol_appears_in_any_expr = True
                            break

                if "propagators" in solver_json.keys():
                    for sym, expr in solver_json["propagators"].items():
                        if param_name in [str(sym) for sym in list(expr.atoms())]:
                            symbol_appears_in_any_expr = True
                            break

                if symbol_appears_in_any_expr:
                    solver_json["parameters"][param_name] = str(sympy.parsing.sympy_parser.parse_expr(param_expr, global_dict=Shape._sympy_globals).n())


    #
    #   convert expressions from sympy to string
    #

    if type(preserve_expressions) is bool:
        if preserve_expressions:
            # grab all first-order variables
            preserve_expressions = _get_all_first_order_variables(indict)
        else:
            preserve_expressions = []
    elif isinstance(preserve_expressions, Iterable):
        # check that all variables for which preserve_expression was requested were defined as first-order ODE
        first_order_vars = _get_all_first_order_variables(indict)
        for preserve_expressions_var in preserve_expressions:
            if not preserve_expressions_var in first_order_vars:
                raise MalformedInputException("Requested to preserve expression of variable \"" + preserve_expressions_var + "\", but it was not defined as a first-order ODE")
    else:
        raise MalformedInputException("``preserve_expressions`` parameter should be either a boolean or a list of strings corresponding to variable names")

    for solver_json in solvers_json:
        if "update_expressions" in solver_json.keys():
            for sym, expr in solver_json["update_expressions"].items():
                if preserve_expressions and sym in preserve_expressions:
                    logging.info("Preserving expression for variable \"" + sym + "\"")
                    var_def_str = _find_variable_definition(indict, sym, order=1)
                    assert var_def_str is not None
                    solver_json["update_expressions"][sym] = var_def_str.replace("'", options_dict["differential_order_symbol"])
                else:
                    solver_json["update_expressions"][sym] = str(expr)

        if "propagators" in solver_json.keys():
            for sym, expr in solver_json["propagators"].items():
                solver_json["propagators"][sym] = str(expr)

    logging.info("In ode-toolbox: returning outdict = ")
    logging.info(json.dumps(solvers_json, indent=4, sort_keys=True))

    return solvers_json, shape_sys, shapes


def _init_logging(log_level: Union[str, int] = logging.WARNING):
    """
    Initialise message logging.

    :param log_level: Sets the logging threshold. Logging messages which are less severe than ``log_level`` will be ignored. Log levels can be provided as an integer or string, for example "INFO" (more messages) or "WARN" (fewer messages). For a list of valid logging levels, see https://docs.python.org/3/library/logging.html#logging-levels
    """
    fmt = '%(levelname)s:%(message)s'
    logging.basicConfig(format=fmt)
    logging.getLogger().setLevel(log_level)


<<<<<<< HEAD
def analysis(indict, disable_stiffness_check: bool=False, disable_analytic_solver: bool=False, preserve_expressions: Union[bool, Iterable[str]]=False, log_level: Union[str, int]=logging.WARNING) -> List[Dict]:
=======
def analysis(indict, disable_stiffness_check: bool = False, disable_analytic_solver: bool = False, preserve_expressions: Union[bool, Iterable[str]] = False, simplify_expression: str = "sympy.simplify(expr)", log_level: Union[str, int] = logging.WARNING) -> List[Dict]:
>>>>>>> da4fe078
    r"""
    The main entry point of the ODE-toolbox API.

    :param indict: Input dictionary for the analysis. For details, see https://ode-toolbox.readthedocs.io/en/master/#input
    :param disable_stiffness_check: Whether to perform stiffness checking.
    :param disable_analytic_solver: Set to True to return numerical solver recommendations, and no propagators, even for ODEs that are analytically tractable.
    :param preserve_expressions: Set to True, or a list of strings corresponding to individual variable names, to disable internal rewriting of expressions, and return same output as input expression where possible. Only applies to variables specified as first-order differential equations.
    :param log_level: Sets the logging threshold. Logging messages which are less severe than ``log_level`` will be ignored. Log levels can be provided as an integer or string, for example "INFO" (more messages) or "WARN" (fewer messages). For a list of valid logging levels, see https://docs.python.org/3/library/logging.html#logging-levels

    :return: The result of the analysis. For details, see https://ode-toolbox.readthedocs.io/en/latest/index.html#output
    """
    d, _, _ = _analysis(indict,
                        disable_stiffness_check=disable_stiffness_check,
                        disable_analytic_solver=disable_analytic_solver,
                        preserve_expressions=preserve_expressions,
                        log_level=log_level)
    return d<|MERGE_RESOLUTION|>--- conflicted
+++ resolved
@@ -23,10 +23,6 @@
 import json
 import logging
 import sys
-<<<<<<< HEAD
-=======
-
->>>>>>> da4fe078
 import sympy
 from sympy.core.expr import Expr as SympyExpr   # works for both sympy 1.4 and 1.8
 
@@ -158,11 +154,7 @@
     return variable_names
 
 
-<<<<<<< HEAD
-def _analysis(indict, disable_stiffness_check: bool=False, disable_analytic_solver: bool=False, preserve_expressions: Union[bool, Iterable[str]]=False, log_level: Union[str, int]=logging.WARNING) -> Tuple[List[Dict], SystemOfShapes, List[Shape]]:
-=======
-def _analysis(indict, disable_stiffness_check: bool = False, disable_analytic_solver: bool = False, preserve_expressions: Union[bool, Iterable[str]] = False, simplify_expression: str = "sympy.simplify(expr)", log_level: Union[str, int] = logging.WARNING) -> Tuple[List[Dict], SystemOfShapes, List[Shape]]:
->>>>>>> da4fe078
+def _analysis(indict, disable_stiffness_check: bool = False, disable_analytic_solver: bool = False, preserve_expressions: Union[bool, Iterable[str]] = False, log_level: Union[str, int] = logging.WARNING) -> Tuple[List[Dict], SystemOfShapes, List[Shape]]:
     r"""
     Like analysis(), but additionally returns ``shape_sys`` and ``shapes``.
 
@@ -360,11 +352,7 @@
     logging.getLogger().setLevel(log_level)
 
 
-<<<<<<< HEAD
-def analysis(indict, disable_stiffness_check: bool=False, disable_analytic_solver: bool=False, preserve_expressions: Union[bool, Iterable[str]]=False, log_level: Union[str, int]=logging.WARNING) -> List[Dict]:
-=======
-def analysis(indict, disable_stiffness_check: bool = False, disable_analytic_solver: bool = False, preserve_expressions: Union[bool, Iterable[str]] = False, simplify_expression: str = "sympy.simplify(expr)", log_level: Union[str, int] = logging.WARNING) -> List[Dict]:
->>>>>>> da4fe078
+def analysis(indict, disable_stiffness_check: bool = False, disable_analytic_solver: bool = False, preserve_expressions: Union[bool, Iterable[str]] = False, log_level: Union[str, int] = logging.WARNING) -> List[Dict]:
     r"""
     The main entry point of the ODE-toolbox API.
 
