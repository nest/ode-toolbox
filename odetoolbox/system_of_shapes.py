--- conflicted
+++ resolved
@@ -307,11 +307,7 @@
             if not _is_zero(self.b_[row]):
                 # only simplify in case an inhomogeneous term is present
                 update_expr[str(self.x_[row])] = _custom_simplify_expr(update_expr[str(self.x_[row])])
-<<<<<<< HEAD
-
             logging.debug("update_expr[" + str(self.x_[row]) + "] = " + str(update_expr[str(self.x_[row])]))
-=======
->>>>>>> 0b4cefbb
 
         all_state_symbols = [str(sym) for sym in self.x_]
         initial_values = {sym: str(self.get_initial_value(sym)) for sym in all_state_symbols}
